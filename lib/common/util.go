package common

import (
	"bytes"
	"encoding/base64"
	"encoding/binary"
<<<<<<< HEAD
	"github.com/cnlh/nps/lib/crypt"
=======
>>>>>>> 57c49089
	"html/template"
	"io"
	"io/ioutil"
	"net"
	"net/http"
	"os"
	"regexp"
	"strconv"
	"strings"
	"sync"

	"github.com/cnlh/nps/lib/crypt"
	"github.com/cnlh/nps/lib/pool"
)

//Get the corresponding IP address through domain name
func GetHostByName(hostname string) string {
	if !DomainCheck(hostname) {
		return hostname
	}
	ips, _ := net.LookupIP(hostname)
	if ips != nil {
		for _, v := range ips {
			if v.To4() != nil {
				return v.String()
			}
		}
	}
	return ""
}

//Check the legality of domain
func DomainCheck(domain string) bool {
	var match bool
	IsLine := "^((http://)|(https://))?([a-zA-Z0-9]([a-zA-Z0-9\\-]{0,61}[a-zA-Z0-9])?\\.)+[a-zA-Z]{2,6}(/)"
	NotLine := "^((http://)|(https://))?([a-zA-Z0-9]([a-zA-Z0-9\\-]{0,61}[a-zA-Z0-9])?\\.)+[a-zA-Z]{2,6}"
	match, _ = regexp.MatchString(IsLine, domain)
	if !match {
		match, _ = regexp.MatchString(NotLine, domain)
	}
	return match
}

//Check if the Request request is validated
func CheckAuth(r *http.Request, user, passwd string) bool {
	s := strings.SplitN(r.Header.Get("Authorization"), " ", 2)
	if len(s) != 2 {
		return false
	}

	b, err := base64.StdEncoding.DecodeString(s[1])
	if err != nil {
		return false
	}

	pair := strings.SplitN(string(b), ":", 2)
	if len(pair) != 2 {
		return false
	}
	return pair[0] == user && pair[1] == passwd
}

//get bool by str
func GetBoolByStr(s string) bool {
	switch s {
	case "1", "true":
		return true
	}
	return false
}

//get str by bool
func GetStrByBool(b bool) string {
	if b {
		return "1"
	}
	return "0"
}

//int
func GetIntNoErrByStr(str string) int {
	i, _ := strconv.Atoi(strings.TrimSpace(str))
	return i
}

//Get verify value
func Getverifyval(vkey string) string {
	return crypt.Md5(vkey)
}

//Change headers and host of request
func ChangeHostAndHeader(r *http.Request, host string, header string, addr string) {
	if host != "" {
		r.Host = host
	}
	if header != "" {
		h := strings.Split(header, "\n")
		for _, v := range h {
			hd := strings.Split(v, ":")
			if len(hd) == 2 {
				r.Header.Set(hd[0], hd[1])
			}
		}
	}
	addr = strings.Split(addr, ":")[0]
	r.Header.Set("X-Forwarded-For", addr)
	r.Header.Set("X-Real-IP", addr)
}

//Read file content by file path
func ReadAllFromFile(filePath string) ([]byte, error) {
	f, err := os.Open(filePath)
	if err != nil {
		return nil, err
	}
	return ioutil.ReadAll(f)
}

// FileExists reports whether the named file or directory exists.
func FileExists(name string) bool {
	if _, err := os.Stat(name); err != nil {
		if os.IsNotExist(err) {
			return false
		}
	}
	return true
}

//Judge whether the TCP port can open normally
func TestTcpPort(port int) bool {
	l, err := net.ListenTCP("tcp", &net.TCPAddr{net.ParseIP("0.0.0.0"), port, ""})
	defer func() {
		if l != nil {
			l.Close()
		}
	}()
	if err != nil {
		return false
	}
	return true
}

//Judge whether the UDP port can open normally
func TestUdpPort(port int) bool {
	l, err := net.ListenUDP("udp", &net.UDPAddr{net.ParseIP("0.0.0.0"), port, ""})
	defer func() {
		if l != nil {
			l.Close()
		}
	}()
	if err != nil {
		return false
	}
	return true
}

//Write length and individual byte data
//Length prevents sticking
//# Characters are used to separate data
func BinaryWrite(raw *bytes.Buffer, v ...string) {
	b := GetWriteStr(v...)
	binary.Write(raw, binary.LittleEndian, int32(len(b)))
	binary.Write(raw, binary.LittleEndian, b)
}

// get seq str
func GetWriteStr(v ...string) []byte {
	buffer := new(bytes.Buffer)
	var l int32
	for _, v := range v {
		l += int32(len([]byte(v))) + int32(len([]byte(CONN_DATA_SEQ)))
		binary.Write(buffer, binary.LittleEndian, []byte(v))
		binary.Write(buffer, binary.LittleEndian, []byte(CONN_DATA_SEQ))
	}
	return buffer.Bytes()
}

//inArray str interface
func InStrArr(arr []string, val string) bool {
	for _, v := range arr {
		if v == val {
			return true
		}
	}
	return false
}

//inArray int interface
func InIntArr(arr []int, val int) bool {
	for _, v := range arr {
		if v == val {
			return true
		}
	}
	return false
}

//format ports str to a int array
func GetPorts(p string) []int {
	var ps []int
	arr := strings.Split(p, ",")
	for _, v := range arr {
		fw := strings.Split(v, "-")
		if len(fw) == 2 {
			if IsPort(fw[0]) && IsPort(fw[1]) {
				start, _ := strconv.Atoi(fw[0])
				end, _ := strconv.Atoi(fw[1])
				for i := start; i <= end; i++ {
					ps = append(ps, i)
				}
			} else {
				continue
			}
		} else if IsPort(v) {
			p, _ := strconv.Atoi(v)
			ps = append(ps, p)
		}
	}
	return ps
}

//is the string a port
func IsPort(p string) bool {
	pi, err := strconv.Atoi(p)
	if err != nil {
		return false
	}
	if pi > 65536 || pi < 1 {
		return false
	}
	return true
}

//if the s is just a port,return 127.0.0.1:s
func FormatAddress(s string) string {
	if strings.Contains(s, ":") {
		return s
	}
	return "127.0.0.1:" + s
}

//get address from the complete address
func GetIpByAddr(addr string) string {
	arr := strings.Split(addr, ":")
	return arr[0]
}

//get port from the complete address
func GetPortByAddr(addr string) int {
	arr := strings.Split(addr, ":")
	if len(arr) < 2 {
		return 0
	}
	p, err := strconv.Atoi(arr[1])
	if err != nil {
		return 0
	}
	return p
}

func CopyBuffer(dst io.Writer, src io.Reader) (written int64, err error) {
	buf := CopyBuff.Get()
	defer CopyBuff.Put(buf)
	for {
		nr, er := src.Read(buf)
		if nr > 0 {
			nw, ew := dst.Write(buf[0:nr])
			if nw > 0 {
				written += int64(nw)
			}
			if ew != nil {
				err = ew
				break
			}
			if nr != nw {
				err = io.ErrShortWrite
				break
			}
		}
		if er != nil {
			err = er
			break
		}
	}
	return written, err
}

//send this ip forget to get a local udp port
func GetLocalUdpAddr() (net.Conn, error) {
	tmpConn, err := net.Dial("udp", "114.114.114.114:53")
	if err != nil {
		return nil, err
	}
	return tmpConn, tmpConn.Close()
}

//parse template
func ParseStr(str string) (string, error) {
	tmp := template.New("npc")
	var err error
	w := new(bytes.Buffer)
	if tmp, err = tmp.Parse(str); err != nil {
		return "", err
	}
	if err = tmp.Execute(w, GetEnvMap()); err != nil {
		return "", err
	}
	return w.String(), nil
}

//get env
func GetEnvMap() map[string]string {
	m := make(map[string]string)
	environ := os.Environ()
	for i := range environ {
		tmp := strings.Split(environ[i], "=")
		if len(tmp) == 2 {
			m[tmp[0]] = tmp[1]
		}
	}
	return m
}

//throw the empty element of the string array
func TrimArr(arr []string) []string {
	newArr := make([]string, 0)
	for _, v := range arr {
		if v != "" {
			newArr = append(newArr, v)
		}
	}
	return newArr
}

//
func IsArrContains(arr []string, val string) bool {
	if arr == nil {
		return false
	}
	for _, v := range arr {
		if v == val {
			return true
		}
	}
	return false
}

//remove value from string array
func RemoveArrVal(arr []string, val string) []string {
	for k, v := range arr {
		if v == val {
			arr = append(arr[:k], arr[k+1:]...)
			return arr
		}
	}
	return arr
}

//convert bytes to num
func BytesToNum(b []byte) int {
	var str string
	for i := 0; i < len(b); i++ {
		str += strconv.Itoa(int(b[i]))
	}
	x, _ := strconv.Atoi(str)
	return int(x)
}

//get the length of the sync map
func GeSynctMapLen(m sync.Map) int {
	var c int
	m.Range(func(key, value interface{}) bool {
		c++
		return true
	})
	return c
}

func GetExtFromPath(path string) string {
	s := strings.Split(path, ".")
	re, err := regexp.Compile(`(\w+)`)
	if err != nil {
		return ""
	}
	return string(re.Find([]byte(s[0])))
}<|MERGE_RESOLUTION|>--- conflicted
+++ resolved
@@ -4,10 +4,6 @@
 	"bytes"
 	"encoding/base64"
 	"encoding/binary"
-<<<<<<< HEAD
-	"github.com/cnlh/nps/lib/crypt"
-=======
->>>>>>> 57c49089
 	"html/template"
 	"io"
 	"io/ioutil"
@@ -20,7 +16,6 @@
 	"sync"
 
 	"github.com/cnlh/nps/lib/crypt"
-	"github.com/cnlh/nps/lib/pool"
 )
 
 //Get the corresponding IP address through domain name
