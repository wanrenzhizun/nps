package mux

import (
	"errors"
<<<<<<< HEAD
	"github.com/cnlh/nps/lib/common"
	"github.com/cnlh/nps/vender/github.com/astaxie/beego/logs"
=======
>>>>>>> 57c49089
	"io"
	"net"
	"sync"
	"time"

	"github.com/cnlh/nps/lib/pool"
)

type conn struct {
	net.Conn
	getStatusCh      chan struct{}
	connStatusOkCh   chan struct{}
	connStatusFailCh chan struct{}
	readTimeOut      time.Time
	writeTimeOut     time.Time
	connId           int32
	isClose          bool
	closeFlag        bool // close conn flag
	receiveWindow    *window
	sendWindow       *window
	readCh           waitingCh
	writeCh          waitingCh
	mux              *Mux
	once             sync.Once
}

func NewConn(connId int32, mux *Mux) *conn {
	c := &conn{
		getStatusCh:      make(chan struct{}),
		connStatusOkCh:   make(chan struct{}),
		connStatusFailCh: make(chan struct{}),
		connId:           connId,
		receiveWindow:    new(window),
		sendWindow:       new(window),
		mux:              mux,
		once:             sync.Once{},
	}
	c.receiveWindow.NewReceive()
	c.sendWindow.NewSend()
	c.readCh.new()
	c.writeCh.new()
	return c
}

func (s *conn) Read(buf []byte) (n int, err error) {
	//logs.Warn("starting conn read", s.connId)
	if s.isClose || buf == nil {
		return 0, errors.New("the conn has closed")
	}
	// waiting for takeout from receive window finish or timeout
	go s.readWindow(buf, s.readCh.nCh, s.readCh.errCh)
	if t := s.readTimeOut.Sub(time.Now()); t > 0 {
		timer := time.NewTimer(t)
		defer timer.Stop()
		select {
		case <-timer.C:
			return 0, errors.New("read timeout")
		case n = <-s.readCh.nCh:
			err = <-s.readCh.errCh
		}
	} else {
		n = <-s.readCh.nCh
		err = <-s.readCh.errCh
	}
	//logs.Warn("read window finish conn read n err buf", n, err, string(buf[:15]), s.connId)
	return
}

func (s *conn) readWindow(buf []byte, nCh chan int, errCh chan error) {
	n, err := s.receiveWindow.Read(buf)
	//logs.Warn("readwindow goroutine status n err buf", n, err, string(buf[:15]))
	if s.receiveWindow.WindowFull {
		if s.receiveWindow.Size() > 0 {
			// window.Read may be invoked before window.Write, and WindowFull flag change to true
			// so make sure that receiveWindow is free some space
			s.receiveWindow.WindowFull = false
			logs.Warn("defer send mux msg send ok size", s.receiveWindow.Size())
			s.mux.sendInfo(common.MUX_MSG_SEND_OK, s.connId, s.receiveWindow.Size())
			// acknowledge other side, have empty some receive window space
		}
	}
	nCh <- n
	errCh <- err
}

func (s *conn) Write(buf []byte) (n int, err error) {
	//logs.Warn("write starting", s.connId)
	//defer logs.Warn("write end ", s.connId)
	if s.isClose {
		return 0, errors.New("the conn has closed")
	}
	if s.closeFlag {
		//logs.Warn("conn close by write ", s.connId)
		//s.Close()
		return 0, errors.New("io: write on closed conn")
	}
	s.sendWindow.SetSendBuf(buf) // set the buf to send window
	//logs.Warn("write set send buf success")
	go s.write(s.writeCh.nCh, s.writeCh.errCh)
	// waiting for send to other side or timeout
	if t := s.writeTimeOut.Sub(time.Now()); t > 0 {
		timer := time.NewTimer(t)
		defer timer.Stop()
		select {
		case <-timer.C:
			return 0, errors.New("write timeout")
		case n = <-s.writeCh.nCh:
			err = <-s.writeCh.errCh
		}
	} else {
		n = <-s.writeCh.nCh
		err = <-s.writeCh.errCh
	}
	//logs.Warn("write window finish n err buf id", n, err, string(buf[:15]), s.connId)
	return
}
func (s *conn) write(nCh chan int, errCh chan error) {
	var n int
	var err error
	for {
		buf, err := s.sendWindow.WriteTo()
		// get the usable window size buf from send window
		if buf == nil && err == io.EOF {
			// send window is drain, break the loop
			err = nil
			break
		}
		if err != nil {
			break
		}
		n += len(buf)
		//logs.Warn("send window buf len", len(buf))
		s.mux.sendInfo(common.MUX_NEW_MSG, s.connId, buf)
		// send to other side, not send nil data to other side
	}
	nCh <- n
	errCh <- err
}

func (s *conn) Close() (err error) {
	s.once.Do(s.closeProcess)
	return
}

func (s *conn) closeProcess() {
	s.isClose = true
	s.mux.connMap.Delete(s.connId)
	if !s.mux.IsClose {
		//logs.Warn("conn send close", s.connId)
		// if server or user close the conn while reading, will get a io.EOF
		// and this Close method will be invoke, send this signal to close other side
		s.mux.sendInfo(common.MUX_CONN_CLOSE, s.connId, nil)
	}
	s.sendWindow.CloseWindow()
	s.receiveWindow.CloseWindow()
	return
}

func (s *conn) LocalAddr() net.Addr {
	return s.mux.conn.LocalAddr()
}

func (s *conn) RemoteAddr() net.Addr {
	return s.mux.conn.RemoteAddr()
}

func (s *conn) SetDeadline(t time.Time) error {
	s.readTimeOut = t
	s.writeTimeOut = t
	return nil
}

func (s *conn) SetReadDeadline(t time.Time) error {
	s.readTimeOut = t
	return nil
}

func (s *conn) SetWriteDeadline(t time.Time) error {
	s.writeTimeOut = t
	return nil
}

type window struct {
	windowBuff          []byte
	off                 uint16
	readOp              chan struct{}
	readWait            bool
	WindowFull          bool
	usableReceiveWindow chan uint16
	WriteWg             sync.WaitGroup
	closeOp             bool
	closeOpCh           chan struct{}
	WriteEndOp          chan struct{}
	mutex               sync.Mutex
}

func (Self *window) NewReceive() {
	// initial a window for receive
	Self.windowBuff = common.WindowBuff.Get()
	Self.readOp = make(chan struct{})
	Self.WriteEndOp = make(chan struct{})
	Self.closeOpCh = make(chan struct{}, 3)
}

func (Self *window) NewSend() {
	// initial a window for send
	Self.usableReceiveWindow = make(chan uint16)
	Self.closeOpCh = make(chan struct{}, 3)
}

func (Self *window) SetSendBuf(buf []byte) {
	// send window buff from conn write method, set it to send window
	Self.mutex.Lock()
	Self.windowBuff = buf
	Self.off = 0
	Self.mutex.Unlock()
}

func (Self *window) fullSlide() {
	// slide by allocate
	newBuf := common.WindowBuff.Get()
	Self.liteSlide()
	n := copy(newBuf[:Self.len()], Self.windowBuff)
	common.WindowBuff.Put(Self.windowBuff)
	Self.windowBuff = newBuf[:n]
	return
}

func (Self *window) liteSlide() {
	// slide by re slice
	Self.windowBuff = Self.windowBuff[Self.off:]
	Self.off = 0
	return
}

func (Self *window) Size() (n int) {
	// receive Window remaining
	n = common.PoolSizeWindow - Self.len()
	return
}

func (Self *window) len() (n int) {
	n = len(Self.windowBuff[Self.off:])
	return
}

func (Self *window) cap() (n int) {
	n = cap(Self.windowBuff[Self.off:])
	return
}

func (Self *window) grow(n int) {
	Self.windowBuff = Self.windowBuff[:Self.len()+n]
}

func (Self *window) Write(p []byte) (n int, err error) {
	if Self.closeOp {
		return 0, errors.New("conn.receiveWindow: write on closed window")
	}
	if len(p) > Self.Size() {
		return 0, errors.New("conn.receiveWindow: write too large")
	}
	Self.mutex.Lock()
	// slide the offset
	if len(p) > Self.cap()-Self.len() {
		// not enough space, need to allocate
		Self.fullSlide()
	} else {
		// have enough space, re slice
		Self.liteSlide()
	}
	length := Self.len()                  // length before grow
	Self.grow(len(p))                     // grow for copy
	n = copy(Self.windowBuff[length:], p) // must copy data before allow Read
	if Self.readWait {
		// if there condition is length == 0 and
		// Read method just take away all the windowBuff,
		// this method will block until windowBuff is empty again

		// allow continue read
		defer Self.allowRead()
	}
	Self.mutex.Unlock()
	return n, nil
}

func (Self *window) allowRead() (closed bool) {
	if Self.closeOp {
		close(Self.readOp)
		return true
	}
	Self.mutex.Lock()
	Self.readWait = false
	Self.mutex.Unlock()
	select {
	case <-Self.closeOpCh:
		close(Self.readOp)
		return true
	case Self.readOp <- struct{}{}:
		return false
	}
}

func (Self *window) Read(p []byte) (n int, err error) {
	if Self.closeOp {
		return 0, io.EOF // Write method receive close signal, returns eof
	}
	Self.mutex.Lock()
	length := Self.len() // protect the length data, it invokes
	// before Write lock and after Write unlock
	if length == 0 {
		// window is empty, waiting for Write method send a success readOp signal
		// or get timeout or close
		Self.readWait = true
		Self.mutex.Unlock()
		ticker := time.NewTicker(2 * time.Minute)
		defer ticker.Stop()
		select {
		case _, ok := <-Self.readOp:
			if !ok {
				return 0, errors.New("conn.receiveWindow: window closed")
			}
		case <-Self.WriteEndOp:
			return 0, io.EOF // receive eof signal, returns eof
		case <-ticker.C:
			return 0, errors.New("conn.receiveWindow: read time out")
		case <-Self.closeOpCh:
			close(Self.readOp)
			return 0, io.EOF // receive close signal, returns eof
		}
	} else {
		Self.mutex.Unlock()
	}
	minCopy := 512
	for {
		Self.mutex.Lock()
		if len(p) == n || Self.len() == 0 {
			Self.mutex.Unlock()
			break
		}
		if n+minCopy > len(p) {
			minCopy = len(p) - n
		}
		i := copy(p[n:n+minCopy], Self.windowBuff[Self.off:])
		Self.off += uint16(i)
		n += i
		Self.mutex.Unlock()
	}
	p = p[:n]
	return
}

func (Self *window) WriteTo() (p []byte, err error) {
	if Self.closeOp {
		//logs.Warn("window write to closed")
		return nil, errors.New("conn.writeWindow: window closed")
	}
	if Self.len() == 0 {
		return nil, io.EOF
		// send window buff is drain, return eof and get another one
	}
	var windowSize uint16
	var ok bool
waiting:
	ticker := time.NewTicker(2 * time.Minute)
	defer ticker.Stop()
	// waiting for receive usable window size, or timeout
	select {
	case windowSize, ok = <-Self.usableReceiveWindow:
		if !ok {
			return nil, errors.New("conn.writeWindow: window closed")
		}
	case <-ticker.C:
		return nil, errors.New("conn.writeWindow: write to time out")
	case <-Self.closeOpCh:
		return nil, errors.New("conn.writeWindow: window closed")
	}
	if windowSize == 0 {
		goto waiting // waiting for another usable window size
	}
	Self.mutex.Lock()
	if windowSize > uint16(Self.len()) {
		// usable window size is bigger than window buff size, send the full buff
		windowSize = uint16(Self.len())
	}
	p = Self.windowBuff[Self.off : windowSize+Self.off]
	Self.off += windowSize
	Self.mutex.Unlock()
	return
}

func (Self *window) SetAllowSize(value uint16) (closed bool) {
	defer func() {
		if recover() != nil {
			closed = true
		}
	}()
	if Self.closeOp {
		close(Self.usableReceiveWindow)
		return true
	}
	select {
	case Self.usableReceiveWindow <- value:
		return false
	case <-Self.closeOpCh:
		close(Self.usableReceiveWindow)
		return true
	}
}

func (Self *window) CloseWindow() {
	Self.closeOp = true
	Self.closeOpCh <- struct{}{}
	Self.closeOpCh <- struct{}{}
	Self.closeOpCh <- struct{}{}
	close(Self.closeOpCh)
	return
}

type waitingCh struct {
	nCh   chan int
	errCh chan error
}

func (Self *waitingCh) new() {
	Self.nCh = make(chan int)
	Self.errCh = make(chan error)
}

func (Self *waitingCh) close() {
	close(Self.nCh)
	close(Self.errCh)
}<|MERGE_RESOLUTION|>--- conflicted
+++ resolved
@@ -2,17 +2,12 @@
 
 import (
 	"errors"
-<<<<<<< HEAD
-	"github.com/cnlh/nps/lib/common"
-	"github.com/cnlh/nps/vender/github.com/astaxie/beego/logs"
-=======
->>>>>>> 57c49089
 	"io"
 	"net"
 	"sync"
 	"time"
 
-	"github.com/cnlh/nps/lib/pool"
+	"github.com/cnlh/nps/lib/common"
 )
 
 type conn struct {
@@ -52,7 +47,6 @@
 }
 
 func (s *conn) Read(buf []byte) (n int, err error) {
-	//logs.Warn("starting conn read", s.connId)
 	if s.isClose || buf == nil {
 		return 0, errors.New("the conn has closed")
 	}
@@ -71,7 +65,6 @@
 		n = <-s.readCh.nCh
 		err = <-s.readCh.errCh
 	}
-	//logs.Warn("read window finish conn read n err buf", n, err, string(buf[:15]), s.connId)
 	return
 }
 
@@ -83,7 +76,6 @@
 			// window.Read may be invoked before window.Write, and WindowFull flag change to true
 			// so make sure that receiveWindow is free some space
 			s.receiveWindow.WindowFull = false
-			logs.Warn("defer send mux msg send ok size", s.receiveWindow.Size())
 			s.mux.sendInfo(common.MUX_MSG_SEND_OK, s.connId, s.receiveWindow.Size())
 			// acknowledge other side, have empty some receive window space
 		}
@@ -93,18 +85,14 @@
 }
 
 func (s *conn) Write(buf []byte) (n int, err error) {
-	//logs.Warn("write starting", s.connId)
-	//defer logs.Warn("write end ", s.connId)
 	if s.isClose {
 		return 0, errors.New("the conn has closed")
 	}
 	if s.closeFlag {
-		//logs.Warn("conn close by write ", s.connId)
 		//s.Close()
 		return 0, errors.New("io: write on closed conn")
 	}
 	s.sendWindow.SetSendBuf(buf) // set the buf to send window
-	//logs.Warn("write set send buf success")
 	go s.write(s.writeCh.nCh, s.writeCh.errCh)
 	// waiting for send to other side or timeout
 	if t := s.writeTimeOut.Sub(time.Now()); t > 0 {
@@ -120,7 +108,6 @@
 		n = <-s.writeCh.nCh
 		err = <-s.writeCh.errCh
 	}
-	//logs.Warn("write window finish n err buf id", n, err, string(buf[:15]), s.connId)
 	return
 }
 func (s *conn) write(nCh chan int, errCh chan error) {
@@ -138,7 +125,6 @@
 			break
 		}
 		n += len(buf)
-		//logs.Warn("send window buf len", len(buf))
 		s.mux.sendInfo(common.MUX_NEW_MSG, s.connId, buf)
 		// send to other side, not send nil data to other side
 	}
@@ -155,7 +141,6 @@
 	s.isClose = true
 	s.mux.connMap.Delete(s.connId)
 	if !s.mux.IsClose {
-		//logs.Warn("conn send close", s.connId)
 		// if server or user close the conn while reading, will get a io.EOF
 		// and this Close method will be invoke, send this signal to close other side
 		s.mux.sendInfo(common.MUX_CONN_CLOSE, s.connId, nil)
@@ -361,7 +346,6 @@
 
 func (Self *window) WriteTo() (p []byte, err error) {
 	if Self.closeOp {
-		//logs.Warn("window write to closed")
 		return nil, errors.New("conn.writeWindow: window closed")
 	}
 	if Self.len() == 0 {
